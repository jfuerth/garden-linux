--- conflicted
+++ resolved
@@ -3,13 +3,6 @@
 import (
 	"bytes"
 	"errors"
-<<<<<<< HEAD
-	. "github.com/onsi/ginkgo"
-	. "github.com/onsi/gomega"
-	"io"
-	"io/ioutil"
-	"strings"
-=======
 	"fmt"
 	"io"
 	"io/ioutil"
@@ -18,7 +11,6 @@
 	. "github.com/onsi/ginkgo"
 	. "github.com/onsi/gomega"
 	"github.com/onsi/gomega/gbytes"
->>>>>>> d78ce302
 
 	. "github.com/cloudfoundry-incubator/garden/client"
 	"github.com/cloudfoundry-incubator/garden/client/connection/fakes"
